# ======================================================================
#  artdaq_pcp_mmv_plugin main build file
#
#  cd .../path/to/build/directory
#  source .../path/to/artdaq/ups/setup_for_development
#  cmake [-DCMAKE_INSTALL_PREFIX=/install/path]
#        -Dqualifier:STRING=$CETPKG_QUAL
#        -DCMAKE_BUILD_TYPE=$CETPKG_TYPE
#        $CETPKG_SOURCE
#  make
#  make test
#  make install
#  make package
# ======================================================================

cmake_minimum_required (VERSION 3.17)

find_package(cetmodules)
set(CET_CETBUILDTOOLS_COMPAT TRUE)
include(Compatibility)
set(CET_WARN_DEPRECATED)

<<<<<<< HEAD
project(artdaq_pcp_mmv_plugin VERSION 1.02.00)
# cetbuildtools contains our cmake modules
SET ( CETBUILDTOOLS_VERSION $ENV{CETBUILDTOOLS_VERSION} )
IF (NOT CETBUILDTOOLS_VERSION)
    MESSAGE (FATAL_ERROR "ERROR: setup cetbuildtools to get the cmake modules")
ENDIF()
=======
project(artdaq_pcp_mmv_plugin VERSION 1.01.03)
>>>>>>> e06435ca

set(CMAKE_MODULE_PATH
                      $ENV{ARTDAQ_UTILITIES_DIR}/Modules
		      ${CMAKE_MODULE_PATH})

include(CetCMakeEnv)
cet_cmake_env()

cet_set_compiler_flags(DIAGS VIGILANT
  WERROR
  NO_UNDEFINED
  EXTRA_FLAGS -pedantic
)

string(TOUPPER ${CMAKE_BUILD_TYPE} BTYPE_UC)
if(BTYPE_UC STREQUAL DEBUG)
  add_definitions(-DDEBUGME)
	if(DEFINED ENV{USE_ASAN})
		if($ENV{USE_ASAN} GREATER 0)
			message("!!! Address Sanitizer Activated!!!")
			add_compile_options(-fsanitize=address -Wno-unused-command-line-argument)
			add_link_options(-lasan)
		endif()
	endif()
	if(DEFINED ENV{USE_TSAN})
		if($ENV{USE_TSAN} GREATER 0)
			message("!!! Thread Sanitizer Activated!!!")
			add_compile_options(-fsanitize=thread -Wno-unused-command-line-argument)
			add_link_options(-ltsan)
		endif()
	endif()
	if(DEFINED ENV{USE_GCOV})
		add_compile_options(-fprofile-arcs -ftest-coverage --coverage)
		add_link_options(--coverage)
	endif()
endif()

#cet_report_compiler_flags()

# these are minimum required versions, not the actual product versions
find_ups_product( artdaq_utilities v1_00_00 )
#find_ups_product( gcc v4_0_0 )
find_ups_boost(v1_53_0)
find_ups_product (cetbuildtools v4_09_02)
find_ups_product( TRACE v3_03_00 )
find_ups_product( messagefacility v1_14_01 )

# Debug streamer.
string(TOUPPER ${CMAKE_BUILD_TYPE} BTYPE_UC)
if(BTYPE_UC STREQUAL DEBUG)
  add_definitions(-DDEBUGME)
endif()

# macros for artdaq_dictionary and simple_plugin
include(BasicPlugin)

# Source
add_subdirectory(artdaq-pcp-mmv-plugin)

# doc - Documentation
add_subdirectory(doc)

# ups - table and config files
add_subdirectory(ups)

# packaging utility
include(UseCPack)<|MERGE_RESOLUTION|>--- conflicted
+++ resolved
@@ -20,16 +20,7 @@
 include(Compatibility)
 set(CET_WARN_DEPRECATED)
 
-<<<<<<< HEAD
 project(artdaq_pcp_mmv_plugin VERSION 1.02.00)
-# cetbuildtools contains our cmake modules
-SET ( CETBUILDTOOLS_VERSION $ENV{CETBUILDTOOLS_VERSION} )
-IF (NOT CETBUILDTOOLS_VERSION)
-    MESSAGE (FATAL_ERROR "ERROR: setup cetbuildtools to get the cmake modules")
-ENDIF()
-=======
-project(artdaq_pcp_mmv_plugin VERSION 1.01.03)
->>>>>>> e06435ca
 
 set(CMAKE_MODULE_PATH
                       $ENV{ARTDAQ_UTILITIES_DIR}/Modules
@@ -95,5 +86,4 @@
 # ups - table and config files
 add_subdirectory(ups)
 
-# packaging utility
-include(UseCPack)+cet_cmake_config()