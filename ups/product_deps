# The parent line must be the first non-comment line in the file
# This line defines the product name and version
parent artdaq_pcp_mmv_plugin	
defaultqual	e20:s106

# These optional lines define the installed directories where
# headers, libraries, and executables will be found
# Use them only if your product does not conform to the defaults
# Format: directory_type directory_path directory_name
# The only recognized values of the first field are incdir, libdir, and bindir
# The only recognized values of the second field are product_dir and fq_dir
# The third field is not constrained
# The examples here reflect the defaults
incdir      product_dir include
libdir      fq_dir      lib
bindir      fq_dir      bin
fcldir      product_dir fcl

old_style_config_vars

#
product				version		optional
<<<<<<< HEAD
artdaq_utilities	v1_07_00
cetbuildtools		v8_13_04	-	only_for_build
=======
artdaq_utilities	v1_06_03
cetmodules			v2_26_00		-	only_for_build
>>>>>>> e06435ca
end_product_list

# See https://cdcvs.fnal.gov/redmine/projects/cet-is-public/wiki/AboutQualifiers for information about the qualifiers used
# -nq- means there is no qualifier
# a "-" mans the dependent product is not required by the parent and will not be setup
qualifier		artdaq_utilities	notes
c7:s112:debug	c7:s112:debug		-std=c++17
c7:s112:prof	c7:s112:prof		-std=c++17
e20:s112:debug	e20:s112:debug		-std=c++17
e20:s112:prof	e20:s112:prof		-std=c++17
e19:s112:debug	e19:s112:debug		-std=c++17
e19:s112:prof	e19:s112:prof		-std=c++17

c7:s110:debug	c7:s110:debug		-std=c++17
c7:s110:prof	c7:s110:prof		-std=c++17
e20:s110:debug	e20:s110:debug		-std=c++17
e20:s110:prof	e20:s110:prof		-std=c++17
e19:s110:debug	e19:s110:debug		-std=c++17
e19:s110:prof	e19:s110:prof		-std=c++17

end_qualifier_list

# Preserve tabs and formatting in emacs and vi / vim:

### Local Variables:
### tab-width: 4
### End:

# vi:set ts=4 noexpandtab:<|MERGE_RESOLUTION|>--- conflicted
+++ resolved
@@ -20,13 +20,8 @@
 
 #
 product				version		optional
-<<<<<<< HEAD
 artdaq_utilities	v1_07_00
-cetbuildtools		v8_13_04	-	only_for_build
-=======
-artdaq_utilities	v1_06_03
 cetmodules			v2_26_00		-	only_for_build
->>>>>>> e06435ca
 end_product_list
 
 # See https://cdcvs.fnal.gov/redmine/projects/cet-is-public/wiki/AboutQualifiers for information about the qualifiers used
