# The parent line must be the first non-comment line in the file
# This line defines the product name and version
parent artdaq_pcp_mmv_plugin	v1_00_00b
defaultqual	e15:s67

# These optional lines define the installed directories where
# headers, libraries, and executables will be found
# Use them only if your product does not conform to the defaults
# Format: directory_type directory_path directory_name
# The only recognized values of the first field are incdir, libdir, and bindir
# The only recognized values of the second field are product_dir and fq_dir
# The third field is not constrained
# The examples here reflect the defaults
incdir      product_dir include
libdir      fq_dir      lib
bindir      fq_dir      bin

#
product		version		optional
<<<<<<< HEAD
artdaq_utilities v1_05_00
=======
artdaq_utilities v1_05_01
>>>>>>> af051b09
cetbuildtools	v7_13_02	-	only_for_build
end_product_list

# See https://cdcvs.fnal.gov/redmine/projects/cet-is-public/wiki/AboutQualifiers for information about the qualifiers used
# -nq- means there is no qualifier
# a "-" mans the dependent product is not required by the parent and will not be setup
qualifier        artdaq_utilities  notes
c7:s87:debug	c7:s87:debug			-std=c++17
c7:s87:prof	c7:s87:prof			-std=c++17
c2:s87:debug	c2:s87:debug			-std=c++17
c2:s87:prof	c2:s87:prof			-std=c++17
e19:s87:debug	e19:s87:debug			-std=c++17
e19:s87:prof	e19:s87:prof			-std=c++17
e17:s87:debug	e17:s87:debug			-std=c++17
e17:s87:prof	e17:s87:prof			-std=c++17
c7:s82:debug	c7:s82:debug			-std=c++17
c7:s82:prof	c7:s82:prof			-std=c++17
c2:s82:debug	c2:s82:debug			-std=c++17
c2:s82:prof	c2:s82:prof			-std=c++17
e19:s82:debug	e19:s82:debug			-std=c++17
e19:s82:prof	e19:s82:prof			-std=c++17
e17:s82:debug	e17:s82:debug			-std=c++17
e17:s82:prof	e17:s82:prof			-std=c++17
c2:s73:debug     c2:s73:debug      -std=c++17
c2:s73:prof      c2:s73:prof       -std=c++17
e17:s73:debug    e17:s73:debug     -std=c++17
e17:s73:prof     e17:s73:prof      -std=c++17
c2:s67:debug     c2:s67:debug      -std=c++17
c2:s67:prof      c2:s67:prof       -std=c++17
e17:s67:debug    e17:s67:debug     -std=c++17
e17:s67:prof     e17:s67:prof      -std=c++17
e15:s67:debug    e15:s67:debug     -std=c++14
e15:s67:prof     e15:s67:prof      -std=c++14
end_qualifier_list

# Preserve tabs and formatting in emacs and vi / vim:

### Local Variables:
### tab-width: 8
### End:

# vi:set ts=8 noexpandtab:<|MERGE_RESOLUTION|>--- conflicted
+++ resolved
@@ -17,11 +17,7 @@
 
 #
 product		version		optional
-<<<<<<< HEAD
-artdaq_utilities v1_05_00
-=======
 artdaq_utilities v1_05_01
->>>>>>> af051b09
 cetbuildtools	v7_13_02	-	only_for_build
 end_product_list
 
