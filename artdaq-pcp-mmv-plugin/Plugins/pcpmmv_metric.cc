--- conflicted
+++ resolved
@@ -407,11 +407,7 @@
    * \param value Value of the metric
    * \param unit Units of the metric
    */
-<<<<<<< HEAD
-	void sendMetric_(const std::string& name, const unsigned long int& value, const std::string& unit, const std::chrono::system_clock::time_point&) override
-=======
-	void sendMetric_(const std::string& name, const uint64_t& value, const std::string& unit) override
->>>>>>> dda7a3b7
+	void sendMetric_(const std::string& name, const uint64_t& value, const std::string& unit, const std::chrono::system_clock::time_point&) override
 	{
 		auto nname = normalize_name_(name);
 		if (registered_metric_types_.count(nname) == 0u)
