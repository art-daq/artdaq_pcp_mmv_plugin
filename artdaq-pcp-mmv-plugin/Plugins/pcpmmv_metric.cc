--- conflicted
+++ resolved
@@ -57,15 +57,9 @@
 		if (!registered_metrics_.empty())
 		{
 			mmv_stats_flags_t flags{};
-<<<<<<< HEAD
 			METLOG(TLVL_INFO) << "Going to initialize mmv metric with name " << normalize_name_(app_name_) << ", metric count " << registered_metrics_.size();
 			METLOG(TLVL_INFO) << "First metric name: " << registered_metrics_[0].name << ", type " << registered_metrics_[0].type << ", item " << registered_metrics_[0].item;
-			mmvAddr_ = mmv_stats_init(normalize_name_(app_name_).c_str(), domain_, flags, &registered_metrics_[0], registered_metrics_.size(), 0, 0);
-=======
-			TLOG(TLVL_INFO) << "Going to initialize mmv metric with name " << normalize_name_(app_name_) << ", metric count " << registered_metrics_.size();
-			TLOG(TLVL_INFO) << "First metric name: " << registered_metrics_[0].name << ", type " << registered_metrics_[0].type << ", item " << registered_metrics_[0].item;
 			mmvAddr_ = mmv_stats_init(normalize_name_(app_name_).c_str(), domain_, flags, &registered_metrics_[0], registered_metrics_.size(), nullptr, 0);
->>>>>>> dda7a3b7
 		}
 	}
 
@@ -100,16 +94,11 @@
 	bool check_time_()
 	{
 		auto dur = std::chrono::duration_cast<std::chrono::seconds>(std::chrono::steady_clock::now() - metric_start_time_).count();
-<<<<<<< HEAD
 		METLOG(TLVL_INFO) << "Duration since start: " << dur << " seconds. (initial = " << initial_metric_collection_time_ << " seconds)";
-		if (dur < 0) return false;
-=======
-		TLOG(TLVL_INFO) << "Duration since start: " << dur << " seconds. (initial = " << initial_metric_collection_time_ << " seconds)";
 		if (dur < 0)
 		{
 			return false;
 		}
->>>>>>> dda7a3b7
 		return static_cast<size_t>(dur) > initial_metric_collection_time_;
 	}
 
@@ -197,15 +186,10 @@
    * pcp_domain_number can be used to change the domain parameter
    * seconds_before_init determines how long the metric will wait, collecting metric names before starting to log metrics (to reduce the number of stop/init cycles)
    */
-<<<<<<< HEAD
 	explicit PCPMMVMetric(fhicl::ParameterSet const& pset, std::string const& app_name, std::string const& metric_name)
 	    : MetricPlugin(pset, app_name, metric_name)
 	    , registered_metric_types_()
 	    , registered_metrics_()
-=======
-	explicit PCPMMVMetric(fhicl::ParameterSet const& pset, std::string const& app_name)
-	    : MetricPlugin(pset, app_name)
->>>>>>> dda7a3b7
 	    , mmvAddr_(nullptr)
 	    , domain_(pset.get<int>("pcp_domain_number", 0))
 	    , initial_metric_collection_time_(pset.get<size_t>("seconds_before_init", 30))
